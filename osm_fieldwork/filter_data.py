#!/usr/bin/python3

# Copyright (c) 2022, 2023 Humanitarian OpenStreetMap Team
#
# This file is part of osm-Fieldwork.
#
#     Osm-Fieldwork is free software: you can redistribute it and/or modify
#     it under the terms of the GNU General Public License as published by
#     the Free Software Foundation, either version 3 of the License, or
#     (at your option) any later version.
#
#     Underpass is distributed in the hope that it will be useful,
#     but WITHOUT ANY WARRANTY; without even the implied warranty of
#     MERCHANTABILITY or FITNESS FOR A PARTICULAR PURPOSE.  See the
#     GNU General Public License for more details.
#
#     You should have received a copy of the GNU General Public License
#     along with osm_fieldwork.  If not, see <https:#www.gnu.org/licenses/>.
#

import argparse
import logging
import os
import sys

import geojson
import pandas as pd
from geojson import Feature, FeatureCollection
from osm_rawdata.config import QueryConfig

# Find the other files for this project
import osm_fieldwork as of
from osm_fieldwork.xlsforms import xlsforms_path

rootdir = of.__path__[0]

# Instantiate logger
log = logging.getLogger(__name__)


class FilterData(object):
    def __init__(
        self,
        filespec: str = None,
        config: QueryConfig = None,
    ):
        """Args:
            filespec (str): The optional data file to read.

        Returns:
            (FilterData): An instance of this object
        """
        self.tags = dict()
        self.qc = config
        if filespec and config:
            self.parse(filespec, config)

    def parse(
        self,
        filespec: str,
        config: QueryConfig,
    ):
        """Read in the XLSForm and extract the data we want.

        Args:
            filespec (str): The filespec to the XLSForm file

        Returns:
            title (str): The title from the XLSForm Setting sheet
            extract (str): The data extract filename from the XLSForm Survey sheet
        """
        if config:
            self.qc = config
        excel_object = pd.ExcelFile(filespec)
        entries = excel_object.parse(sheet_name=[0, 1, 2], index_col=0, usercols=[0, 1, 2])
        entries = pd.read_excel(filespec, sheet_name=[0, 1, 2])
        title = entries[2]["form_title"].to_list()[0]
        extract = ""
        for entry in entries[0]["type"]:
            if str(entry) == "nan":
                continue
            if entry[:20] == "select_one_from_file":
                extract = entry[21:]
                log.info(f'Got data extract filename: "{extract}", title: "{title}"')
            else:
                extract = "none"
        total = len(entries[1]["list_name"])
        index = 1
        while index < total:
            key = entries[1]["list_name"][index]
            if key == "model" or str(key) == "nan":
                index += 1
                continue
            value = entries[1]["name"][index]
            if value == "<text>" or str(value) == "null":
                index += 1
                continue
            if key not in self.tags:
                self.tags[key] = list()
            self.tags[key].append(value)
            index += 1

        # The yaml config file for the query has a list of columns
        # to keep in addition to this default set. These wind up
        # in the SELECT
        keep = (
            "name",
            "name:en",
            "id",
            "operator",
            "addr:street",
            "addr:housenumber",
            "osm_id",
            "title",
            "tags",
            "label",
            "landuse",
            "opening_hours",
            "tourism",
        )
        self.keep = list(keep)
        if "keep" in config["keep"]:
            self.keep.extend(config["keep"])

        return title, extract

    def cleanData(
        self,
        data,
    ):
        """Filter out any data not in the data_model.

        Args:
            data (bytes): The input data or filespec to the input data file

        Returns:
            (FeatureCollection): The modifed data

        """
        log.debug("Cleaning data...")
        if type(data) == str:
            outfile = open(f"new-{data}", "x")
            infile = open(tmpfile, "r")
            indata = geojson.load(infile)
        elif type(data) == bytes:
            indata = eval(data.decode())
        else:
            indata = data
        # these just create noise in the log file
        ignore = (
            "timestamp",
            "version",
            "changeset",
        )
        keep = ("osm_id", "id", "version")
        collection = list()
        for feature in indata["features"]:
            log.debug(f"FIXME0: {feature}")
            properties = dict()
<<<<<<< HEAD
            for key, value in feature["properties"].items():
                log.debug(f"FIXME1: {key} = {value}")
                if key in self.qc["keep"]:
                    if key == "tags":
=======
            for key, value in feature['properties'].items():
                # log.debug(f"{key} = {value}")
                # FIXME: this is a hack!
                if True:
                    if key == 'tags':
>>>>>>> 68c6f0a2
                        for k, v in value.items():
                            if k[:4] == "name":
                                properties["title"] = value[k]
                                properties["label"] = value[k]
                            else:
                                properties[k] = v
                    else:
<<<<<<< HEAD
                        if key == "osm_id":
                            properties["id"] = value
=======
                        if key == 'osm_id':
                            properties['id'] = value
                            properties['title'] = value
                            properties['label'] = value
>>>>>>> 68c6f0a2
                        else:
                            properties[key] = value
                            if key[:4] == "name":
                                properties['title'] = value
                                properties['label'] = value
                else:
                    log.debug(f"FIXME2: {key} = {value}")
                    if key in keep:
                        properties[key] = value
                        continue
                    if key in self.tags:
                        if key == "name" or key == "name:en":
                            properties["title"] = self.tags[key]
                            properties["label"] = self.tags[key]
                        if value in self.tags[key]:
                            properties[key] = value
                        else:
                            if value != "yes":
                                log.warning(f"Value {value} not in the data model!")
                            continue
                    else:
                        if key in ignore:
                            continue
                        log.warning(f"Tag {key} not in the data model!")
                        continue
            newfeature = Feature(geometry=feature["geometry"], properties=properties)
            collection.append(newfeature)
        if type(data) == str:
            geojson.dump(FeatureCollection(collection), outfile)
        return FeatureCollection(collection)


def main():
    """This main function lets this class be run standalone by a bash script."""
    parser = argparse.ArgumentParser(description="Convert ODK XML instance file to CSV format")
    parser.add_argument("-v", "--verbose", nargs="?", const="0", help="verbose output")
    parser.add_argument("-i", "--infile", required=True, help="The data extract for ODK Collect")
    parser.add_argument("-x", "--xform", required=True, help="The XForm for ODK Collect")
    parser.add_argument("-o", "--outfile", default="models.yaml", help="The Yaml file of all tags and values")
    args = parser.parse_args()

    # if verbose, dump to the termina
    if args.verbose is not None:
        log.setLevel(logging.DEBUG)
        ch = logging.StreamHandler(sys.stdout)
        ch.setLevel(logging.DEBUG)
        formatter = logging.Formatter("%(threadName)10s - %(name)s - %(levelname)s - %(message)s")
        ch.setFormatter(formatter)
        log.addHandler(ch)

    FilterData()
    xlsforms_path.replace("xlsforms", "data_models")
    models = FilterData()
    data = models.parse(args.xform)
    if args.infile:
        models.cleanData(args.infile)
    else:
        if os.path.exists(args.outfile):
            os.remove(args.outfile)
        outfile = open(args.outfile, "w")
        current = None
        tab = "    "
        outfile.write(
            """
        # Do not edit this file, it is generated by the filter_data.py
        # script from the XForm spreadsheet.
        """
        )
        for key, value in data.items():
            if key != current:
                outfile.write(f"\n{key}:\n")
                for val in value:
                    outfile.write(f"{tab}- {val}\n")


if __name__ == "__main__":
    """This is just a hook so this file can be run standlone during development."""
    main()<|MERGE_RESOLUTION|>--- conflicted
+++ resolved
@@ -157,18 +157,11 @@
         for feature in indata["features"]:
             log.debug(f"FIXME0: {feature}")
             properties = dict()
-<<<<<<< HEAD
-            for key, value in feature["properties"].items():
-                log.debug(f"FIXME1: {key} = {value}")
-                if key in self.qc["keep"]:
-                    if key == "tags":
-=======
             for key, value in feature['properties'].items():
                 # log.debug(f"{key} = {value}")
                 # FIXME: this is a hack!
                 if True:
                     if key == 'tags':
->>>>>>> 68c6f0a2
                         for k, v in value.items():
                             if k[:4] == "name":
                                 properties["title"] = value[k]
@@ -176,15 +169,10 @@
                             else:
                                 properties[k] = v
                     else:
-<<<<<<< HEAD
-                        if key == "osm_id":
-                            properties["id"] = value
-=======
                         if key == 'osm_id':
                             properties['id'] = value
                             properties['title'] = value
                             properties['label'] = value
->>>>>>> 68c6f0a2
                         else:
                             properties[key] = value
                             if key[:4] == "name":
