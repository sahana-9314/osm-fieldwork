--- conflicted
+++ resolved
@@ -51,11 +51,7 @@
         if not passwd:
             passwd = os.getenv("ODK_CENTRAL_PASSWD", default=None)
         self.passwd = passwd
-<<<<<<< HEAD
         self.verify=True
-=======
-        self.verify = False
->>>>>>> bcf4530d
         # These are settings used by ODK Collect
         self.general = {
             "form_update_mode": "match_exactly",
