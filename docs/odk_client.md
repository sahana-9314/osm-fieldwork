# ODK Client

odk_client.py is a command line utility for  interacting with the ODK Central server. It
exposes many of the REST API calls supported by the server and allows users to perform various tasks, such as uploading and downloading attachments and submissions.

<<<<<<< HEAD
## Usage
`[-h] [-v] [-s {projects,users,delete}] [-p {forms,app-users,assignments,delete}] [-i ID] [-f FORM] [-u UUID]`

`[-x {attachments,csv,submissions,upload,download,create,assignments,delete,publish}] [-a {create,delete,update,qrcode,access}] [-d DATA] [-t TIMESTAMP]`

`[-b {qrcodes,update}]`

### command line client for ODK Central

### Options:

      -h, --help            show this help message and exit
      -v, --verbose         verbose output
      -s {projects,users,delete}, --server {projects,users,delete}
                            project operations
      -p {forms,app-users,assignments,delete}, --project {forms,app-users,assignments,delete}
                            project operations
      -i ID, --id ID        Project ID nunmber
      -f FORM, --form FORM  XForm name
      -u UUID, --uuid UUID  Submission UUID, needed to download the data
      -x {attachments,csv,submissions,upload,download,create,assignments,delete,publish}, --xform {attachments,csv,submissions,upload,download,create,assignments,delete,publish}
                            XForm ID for operations with data files
      -a {create,delete,update,qrcode,access}, --appuser {create,delete,update,qrcode,access}
                            App-User operations
      -d DATA, --data DATA  Data files for upload or download
      -t TIMESTAMP, --timestamp TIMESTAMP
                            Timestamp for submissions
      -b {qrcodes,update}, --bulk {qrcodes,update}
                            Bulk operations

# Server requests
=======
ODK Client provides several command-line options to interact with ODK Central. These commands are divided into three types: server requests, project requests, and XForm requests.
>>>>>>> 611b6115

## Server requests

Server requests allow users to access global data about projects and users. 

### Usage
The following server-specific commands are supported by ODK Client:

- `--server projects`

  This command returns a list of project IDs and their corresponding project names.

  ### Example usage:

      python odk_client.py --server projects


- `--server users`

  This command returns a list of user IDs and their corresponding usernames.

      python odk_client.py --server users


## Project Requests

Project requests allow users to access data for a specific project, such as XForms, attachments, and app users. 
Projects contain all the Xforms and attachments for that project. To
access the data for a project, it is necessary to supply the project
ID. That can be retrieved using the above server command. In this
example, 1 is used.

### Usage
The following are the project-specific commands supported by ODK Client:

- `--id <project_id> --project forms`

  This command returns a list of all the XForms contained in the specified project. Replace `"<project_id>"` with the actual ID of the project you want to retrieve the forms for.

  ### Example usage:

      python odk_client.py --id 1 --project forms

- `--id <project_id> --project app-users`

  This command returns a list of all the app users who have access to the specified project. Replace `"<project_id>"` with the actual ID of the project you want to retrieve the list of app users for.

  ### Example usage:

      python odk_client.py --id 1 --project app-users

  Note: Replace "1" with the actual ID of the project you want to access.


## XForm Requests

XForm requests allow users to access data for a specific XForm within a project, such as attachments, submissions, and CSV data. 
An XForm has several components. The primary one is the XForm
description itself. In addition to that, there may be additional
attachments, usually a CSV file of external data to be used by the
XForm. If an XForm has been used to collect data, then it has
submissions for that XForm. These can be downloaded as CSV files.

To access the data for an XForm, it is necessary to supply the project
ID and the XForm ID. The XForm ID can be retrieved using the above
project command.

### Usage
The following are the XForm-specific commands supported by ODK Client:

- `--id <project_id> --form <form_id> --xform attachments`

  This command returns a list of all the attachments for the specified XForm. Replace "`<project_id>`" with the actual ID of the project that contains the XForm, and "`<form_id>`" with the actual ID of the XForm you want to retrieve the attachments for.

  ### Example usage:

      python odk_client.py --id 1 --form 1 --xform attachments

- `--id <project_id> --form <form_id> --xform download <attachment_1>,<attachment_2>,...`

  This command downloads the specified attachments for the specified XForm. Replace "`<project_id>`" with the actual ID of the project that contains the XForm, "`<form_id>`" with the actual ID of the XForm you want to download the attachments for, and "`<attachment_1>`,`<attachment_2>`,`etc...`" with the actual names of the attachments you want to download.

  ### Example usage:

      python odk_client.py --id 1 --form 1 --xform download file1.csv,file2.pdf

- `--id <project_id> --form <form_id> --xform submissions`

  This command returns a list of all the submissions for the specified XForm. Replace "`<project_id>`" with the actual ID of the project that contains the XForm, and "`<form_id>`" with the actual ID of the XForm you want to retrieve the submissions for.

  ### Example usage:

      python odk_client.py --id 1 --form 1 --xform submissions

- `--id <project_id> --form <form_id> --xform csv`

  This command returns the data for the submissions for the specified XForm in CSV format. Replace "`<project_id>`" with the actual ID of the project that contains the XForm, and "`<form_id>`" with the actual ID of the XForm you want to retrieve the submission data for.

  ### Example usage:

      python odk_client.py --id 1 --form 1 --xform csv

- `--id <project_id> --form <form_id> --xform upload <attachment_1>,<attachment_2>,...`

  This command uploads the specified attachments for the specified XForm. Replace "`<project_id>`" with the actual ID of the project that contains the XForm, "`<form_id>`" with the actual ID of the XForm you want to upload the attachments for, and "`<attachment_1>,<attachment_2>,...`" with the actual names of the attachments you want to upload.

  ### Example usage:

      python odk_client.py --id 1 --form 1 --xform upload file1.csv,file2.pdf

Note: Replace "1" with the actual IDs of the project and XForm you want to access.

## Create a new XForm, and upload these two attachments

These two attachments are input for _select_from_file_ in the survey
sheet. For odkconvert, they are usually a list of municipalities and
towns.

### To create a new XForm and upload two attachments, follow these steps:

- Create a new XForm using the ODK XLSForm syntax. You can use any tool that supports this syntax, such as ODK Build or Excel. Save the XLSForm file as "`waterpoints.xml`".

- Next, prepare two CSV files: "`towns.csv`" and "`municipality.csv`". These CSV files should contain the list of municipalities and towns, respectively, that will be used as input for the "`select_from_file`" function in the survey sheet.

- Once you have these files ready, use the ODK Convert tool to convert the XLSForm and CSV files into an ODK form. To do this, open a terminal or command prompt and navigate to the "`odkconvert`" directory. Then, run the following command:

      ./odkconvert/odk_client.py --id 4 --form waterpoints --xform create odkconvert/xlsforms/waterpoints.xml odkconvert/xlsforms/towns.csv odkconvert/xlsforms/municipality.csv

This command will create a new form with the ID "4" and the name "waterpoints", using the XLSForm file and the two CSV files as input. The resulting ODK form can be uploaded to an ODK server for use in data collection.

Make sure to update the file paths in the command to match the actual location of your XLSForm and CSV files. Additionally, ensure that your CSV files are properly formatted according to the ODK specifications.

# Project Requests

## List all the projects on an ODK Central server

    ./odkconvert/odk_client.py --server projects

## Delete a project from ODK Central

    ./odkconvert/odk_client.py --server delete --id 2

# App-user Requests

## Create a new app-user for a project

    ./odkconvert/odk_client.py --appuser create --id 4 foobar

## Create a QR code for the app-user to access ODK Central

    ./odkconvert/odk_client.py -i 4 -f waterpoints -a qrcode -u 'jhAbIwHmYCBObnR45l!I3yi$LbCL$q$saJHkDvgwgtKs2F6sso3eepySJ5tyyyAX'

## Delete an app-user from a project

    ./odkconvert/odk_client.py --appuser delete --id 4 378

## List all app-users for a project

    ./odkconvert/odk_client.py  --id 4 --project app-users

# Bulk operations

Some commands require multiple queries to ODK Central. As FMTM creates
many, many app-users and xforms, it's necessary to be able to clean up
the database sometimes, rather than go through Central for hundreds, or
thousands of app-users.

## Delete multiple app-users from a project

    ./odkconvert/odk_client.py --appuser delete --id 4 22-95

## Generate QRcodes for all registered app-users

    ./odkconvert/odk_client.py --id 4 --bulk qrcodes --form waterpoints

which generates a png file for each app-user, limited to that
project.<|MERGE_RESOLUTION|>--- conflicted
+++ resolved
@@ -3,7 +3,6 @@
 odk_client.py is a command line utility for  interacting with the ODK Central server. It
 exposes many of the REST API calls supported by the server and allows users to perform various tasks, such as uploading and downloading attachments and submissions.
 
-<<<<<<< HEAD
 ## Usage
 `[-h] [-v] [-s {projects,users,delete}] [-p {forms,app-users,assignments,delete}] [-i ID] [-f FORM] [-u UUID]`
 
@@ -35,9 +34,6 @@
                             Bulk operations
 
 # Server requests
-=======
-ODK Client provides several command-line options to interact with ODK Central. These commands are divided into three types: server requests, project requests, and XForm requests.
->>>>>>> 611b6115
 
 ## Server requests
 
